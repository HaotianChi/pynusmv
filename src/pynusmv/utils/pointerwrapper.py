--- conflicted
+++ resolved
@@ -3,23 +3,9 @@
     
     def __init__(self, pointer, freeit = False):
         """
-<<<<<<< HEAD
-        Initialize a pointer wrapper with pointer.
-        
-        pointer -- the pointer to wrap.
-        freeit -- whether or not the wrapped pointer must be freed when
-                  this object is destroyed.
-                  Default to False since most pointers do not have to be freed
-                  in Python (NuSMV takes care of them).
-                  
-        It is the responsibility of subclasses to implement the destructor
-        and the responsibility of subclasses instantiators to correctly
-        set freeit.
-=======
         pointer -- the pointer to wrap.
         freeit -- whether the pointer has to be freed when this wrapper
                   is destroyed.
->>>>>>> e3ce49b0
         """
         self._ptr = pointer
         self._freeit = freeit