from ..nusmv.prop import prop as nsprop

from ..fsm.fsm import BddFsm
from ..spec.spec import Spec
from ..utils.pointerwrapper import PointerWrapper

propTypes = {
             'NoType' :      nsprop.Prop_NoType,
             'CTL' :         nsprop.Prop_Ctl,
             'LTL' :         nsprop.Prop_Ltl,
             'PSL' :         nsprop.Prop_Psl,
             'Invariant' :   nsprop.Prop_Invar,
             'Compute' :     nsprop.Prop_Compute,
             'Comparison' :  nsprop.Prop_CompId
            }
            

class Prop(PointerWrapper):
    """
    Python class for prop structure.
    
    The Prop class contains a pointer to a prop in NuSMV and provides a set
    of operations on this prop.
    
    Prop do not have to be freed since they come from PropDb.
    """
        
    @property
    def type(self):
        """
        The type of this prop.
        
        To compare with pynusmv.nusmv.prop.prop.Prop_X for type X.
        Types are NoType, Ctl, Ltl, Psl, Invar, Compute, CompId
        """
        return nsprop.Prop_get_type(self._ptr)
        
    @property
    def name(self):
<<<<<<< HEAD
        """The name of this prop, as a Node."""
        return Node(nsprop.Prop_get_name(self._ptr), freeit = False)
        
    @property
    def strname(self):
=======
>>>>>>> e3ce49b0
        """The name of this prop, as a string."""
        return nsprop.Prop_get_name_as_string(self._ptr)
        
    @property
    def expr(self):
<<<<<<< HEAD
        """The expression of this prop, as a SpecNode."""
        return SpecNode(nsprop.Prop_get_expr(self._ptr), freeit = False)
        
    @property
    def exprcore(self):
        """The core expression of this prop, as a SpecNode."""
        return SpecNode(nsprop.Prop_get_expr_core(self._ptr), freeit = False)
=======
        """The expression of this prop, as a Spec."""
        return Spec(nsprop.Prop_get_expr(self._ptr))
        
    @property
    def exprcore(self):
        """The core expression of this prop, as a Spec."""
        return Spec(nsprop.Prop_get_expr_core(self._ptr))
>>>>>>> e3ce49b0
        
    @property
    def bddFsm(self):
        """The fsm of this prop, into BddFsm format."""
        return BddFsm(nsprop.Prop_get_bdd_fsm(self._ptr))<|MERGE_RESOLUTION|>--- conflicted
+++ resolved
@@ -37,28 +37,11 @@
         
     @property
     def name(self):
-<<<<<<< HEAD
-        """The name of this prop, as a Node."""
-        return Node(nsprop.Prop_get_name(self._ptr), freeit = False)
-        
-    @property
-    def strname(self):
-=======
->>>>>>> e3ce49b0
         """The name of this prop, as a string."""
         return nsprop.Prop_get_name_as_string(self._ptr)
         
     @property
     def expr(self):
-<<<<<<< HEAD
-        """The expression of this prop, as a SpecNode."""
-        return SpecNode(nsprop.Prop_get_expr(self._ptr), freeit = False)
-        
-    @property
-    def exprcore(self):
-        """The core expression of this prop, as a SpecNode."""
-        return SpecNode(nsprop.Prop_get_expr_core(self._ptr), freeit = False)
-=======
         """The expression of this prop, as a Spec."""
         return Spec(nsprop.Prop_get_expr(self._ptr))
         
@@ -66,7 +49,6 @@
     def exprcore(self):
         """The core expression of this prop, as a Spec."""
         return Spec(nsprop.Prop_get_expr_core(self._ptr))
->>>>>>> e3ce49b0
         
     @property
     def bddFsm(self):
